/*---------------------------------------------------------------------------------------------
 *  Copyright (c) Microsoft Corporation. All rights reserved.
 *  Licensed under the MIT License. See License.txt in the project root for license information.
 *--------------------------------------------------------------------------------------------*/

'use strict';

import * as fs from 'fs';
import * as path from 'path';
import * as os from 'os';
import * as cp from 'child_process';
import { EventEmitter } from 'events';
import iconv = require('iconv-lite');
import { assign, uniqBy, groupBy, denodeify, IDisposable, toDisposable, dispose, mkdirp } from './util';

const readdir = denodeify<string[]>(fs.readdir);
const readfile = denodeify<string>(fs.readFile);

export interface IGit {
	path: string;
	version: string;
}

export interface IFileStatus {
	x: string;
	y: string;
	path: string;
	rename?: string;
}

export interface Remote {
	name: string;
	url: string;
}

export enum RefType {
	Head,
	RemoteHead,
	Tag
}

export interface Ref {
	type: RefType;
	name?: string;
	commit?: string;
	remote?: string;
}

export interface Branch extends Ref {
	upstream?: string;
	ahead?: number;
	behind?: number;
}

function parseVersion(raw: string): string {
	return raw.replace(/^git version /, '');
}

function findSpecificGit(path: string): Promise<IGit> {
	return new Promise<IGit>((c, e) => {
		const buffers: Buffer[] = [];
		const child = cp.spawn(path, ['--version']);
		child.stdout.on('data', (b: Buffer) => buffers.push(b));
		child.on('error', e);
		child.on('exit', code => code ? e(new Error('Not found')) : c({ path, version: parseVersion(Buffer.concat(buffers).toString('utf8').trim()) }));
	});
}

function findGitDarwin(): Promise<IGit> {
	return new Promise<IGit>((c, e) => {
		cp.exec('which git', (err, gitPathBuffer) => {
			if (err) {
				return e('git not found');
			}

			const path = gitPathBuffer.toString().replace(/^\s+|\s+$/g, '');

			function getVersion(path: string) {
				// make sure git executes
				cp.exec('git --version', (err, stdout: Buffer) => {
					if (err) {
						return e('git not found');
					}

					return c({ path, version: parseVersion(stdout.toString('utf8').trim()) });
				});
			}

			if (path !== '/usr/bin/git') {
				return getVersion(path);
			}

			// must check if XCode is installed
			cp.exec('xcode-select -p', (err: any) => {
				if (err && err.code === 2) {
					// git is not installed, and launching /usr/bin/git
					// will prompt the user to install it

					return e('git not found');
				}

				getVersion(path);
			});
		});
	});
}

function findSystemGitWin32(base: string): Promise<IGit> {
	if (!base) {
		return Promise.reject<IGit>('Not found');
	}

	return findSpecificGit(path.join(base, 'Git', 'cmd', 'git.exe'));
}

function findGitHubGitWin32(): Promise<IGit> {
	const github = path.join(process.env['LOCALAPPDATA'], 'GitHub');

	return readdir(github).then(children => {
		const git = children.filter(child => /^PortableGit/.test(child))[0];

		if (!git) {
			return Promise.reject<IGit>('Not found');
		}

		return findSpecificGit(path.join(github, git, 'cmd', 'git.exe'));
	});
}

function findGitWin32(): Promise<IGit> {
	return findSystemGitWin32(process.env['ProgramW6432'])
		.then(void 0, () => findSystemGitWin32(process.env['ProgramFiles(x86)']))
		.then(void 0, () => findSystemGitWin32(process.env['ProgramFiles']))
		.then(void 0, () => findSpecificGit('git'))
		.then(void 0, () => findGitHubGitWin32());
}

export function findGit(hint: string | undefined): Promise<IGit> {
	var first = hint ? findSpecificGit(hint) : Promise.reject<IGit>(null);

	return first.then(void 0, () => {
		switch (process.platform) {
			case 'darwin': return findGitDarwin();
			case 'win32': return findGitWin32();
			default: return findSpecificGit('git');
		}
	});
}


export interface IExecutionResult {
	exitCode: number;
	stdout: string;
	stderr: string;
}

async function exec(child: cp.ChildProcess, options: any = {}): Promise<IExecutionResult> {
	const disposables: IDisposable[] = [];

	const once = (ee: NodeJS.EventEmitter, name: string, fn: Function) => {
		ee.once(name, fn);
		disposables.push(toDisposable(() => ee.removeListener(name, fn)));
	};

	const on = (ee: NodeJS.EventEmitter, name: string, fn: Function) => {
		ee.on(name, fn);
		disposables.push(toDisposable(() => ee.removeListener(name, fn)));
	};

	let encoding = options.encoding || 'utf8';
	encoding = iconv.encodingExists(encoding) ? encoding : 'utf8';

	const [exitCode, stdout, stderr] = await Promise.all<any>([
		new Promise<number>((c, e) => {
			once(child, 'error', e);
			once(child, 'exit', c);
		}),
		new Promise<string>(c => {
			const buffers: Buffer[] = [];
			on(child.stdout, 'data', b => buffers.push(b));
			once(child.stdout, 'close', () => c(iconv.decode(Buffer.concat(buffers), encoding)));
		}),
		new Promise<string>(c => {
			const buffers: Buffer[] = [];
			on(child.stderr, 'data', b => buffers.push(b));
			once(child.stderr, 'close', () => c(Buffer.concat(buffers).toString('utf8')));
		})
	]);

	dispose(disposables);

	return { exitCode, stdout, stderr };
}

export interface IGitErrorData {
	error?: Error;
	message?: string;
	stdout?: string;
	stderr?: string;
	exitCode?: number;
	gitErrorCode?: string;
	gitCommand?: string;
}

export class GitError {

	error?: Error;
	message: string;
	stdout?: string;
	stderr?: string;
	exitCode?: number;
	gitErrorCode?: string;
	gitCommand?: string;

	constructor(data: IGitErrorData) {
		if (data.error) {
			this.error = data.error;
			this.message = data.error.message;
		} else {
			this.error = void 0;
		}

		this.message = this.message || data.message || 'Git error';
		this.stdout = data.stdout;
		this.stderr = data.stderr;
		this.exitCode = data.exitCode;
		this.gitErrorCode = data.gitErrorCode;
		this.gitCommand = data.gitCommand;
	}

	toString(): string {
		let result = this.message + ' ' + JSON.stringify({
			exitCode: this.exitCode,
			gitErrorCode: this.gitErrorCode,
			gitCommand: this.gitCommand,
			stdout: this.stdout,
			stderr: this.stderr
		}, [], 2);

		if (this.error) {
			result += (<any>this.error).stack;
		}

		return result;
	}
}

export interface IGitOptions {
	gitPath: string;
	version: string;
	env?: any;
}

export const GitErrorCodes = {
	BadConfigFile: 'BadConfigFile',
	AuthenticationFailed: 'AuthenticationFailed',
	NoUserNameConfigured: 'NoUserNameConfigured',
	NoUserEmailConfigured: 'NoUserEmailConfigured',
	NoRemoteRepositorySpecified: 'NoRemoteRepositorySpecified',
	NotAGitRepository: 'NotAGitRepository',
	NotAtRepositoryRoot: 'NotAtRepositoryRoot',
	Conflict: 'Conflict',
	UnmergedChanges: 'UnmergedChanges',
	PushRejected: 'PushRejected',
	RemoteConnectionError: 'RemoteConnectionError',
	DirtyWorkTree: 'DirtyWorkTree',
	CantOpenResource: 'CantOpenResource',
	GitNotFound: 'GitNotFound',
	CantCreatePipe: 'CantCreatePipe',
	CantAccessRemote: 'CantAccessRemote',
	RepositoryNotFound: 'RepositoryNotFound',
	RepositoryIsLocked: 'RepositoryIsLocked',
	BranchNotFullyMerged: 'BranchNotFullyMerged',
	NoRemoteReference: 'NoRemoteReference'
};

function getGitErrorCode(stderr: string): string | undefined {
	if (/Another git process seems to be running in this repository|If no other git process is currently running/.test(stderr)) {
		return GitErrorCodes.RepositoryIsLocked;
	} else if (/Authentication failed/.test(stderr)) {
		return GitErrorCodes.AuthenticationFailed;
	} else if (/Not a git repository/.test(stderr)) {
		return GitErrorCodes.NotAGitRepository;
	} else if (/bad config file/.test(stderr)) {
		return GitErrorCodes.BadConfigFile;
	} else if (/cannot make pipe for command substitution|cannot create standard input pipe/.test(stderr)) {
		return GitErrorCodes.CantCreatePipe;
	} else if (/Repository not found/.test(stderr)) {
		return GitErrorCodes.RepositoryNotFound;
	} else if (/unable to access/.test(stderr)) {
		return GitErrorCodes.CantAccessRemote;
	} else if (/branch '.+' is not fully merged/.test(stderr)) {
		return GitErrorCodes.BranchNotFullyMerged;
	} else if (/Couldn\'t find remote ref/.test(stderr)) {
<<<<<<< HEAD
		return GitErrorCodes.NoRemoteReference;
=======
		return GitErrorCodes.CantAccessRemote;
>>>>>>> 53ce1b0b
	}

	return void 0;
}

export class Git {

	private gitPath: string;
	private version: string;
	private env: any;

	private _onOutput = new EventEmitter();
	get onOutput(): EventEmitter { return this._onOutput; }

	constructor(options: IGitOptions) {
		this.gitPath = options.gitPath;
		this.version = options.version;
		this.env = options.env || {};
	}

	open(repository: string): Repository {
		return new Repository(this, repository);
	}

	async init(repository: string): Promise<void> {
		await this.exec(repository, ['init']);
		return;
	}

	async clone(url: string, parentPath: string): Promise<string> {
		const folderName = url.replace(/^.*\//, '').replace(/\.git$/, '') || 'repository';
		const folderPath = path.join(parentPath, folderName);

		await mkdirp(parentPath);
		await this.exec(parentPath, ['clone', url, folderPath]);
		return folderPath;
	}

	async getRepositoryRoot(path: string): Promise<string> {
		const result = await this.exec(path, ['rev-parse', '--show-toplevel']);
		return result.stdout.trim();
	}

	async exec(cwd: string, args: string[], options: any = {}): Promise<IExecutionResult> {
		options = assign({ cwd }, options || {});
		return await this._exec(args, options);
	}

	stream(cwd: string, args: string[], options: any = {}): cp.ChildProcess {
		options = assign({ cwd }, options || {});
		return this.spawn(args, options);
	}

	private async _exec(args: string[], options: any = {}): Promise<IExecutionResult> {
		const child = this.spawn(args, options);

		if (options.input) {
			child.stdin.end(options.input, 'utf8');
		}

		const result = await exec(child, options);

		if (options.log !== false && result.stderr.length > 0) {
			this.log(`${result.stderr}\n`);
		}

		if (result.exitCode) {
			return Promise.reject<IExecutionResult>(new GitError({
				message: 'Failed to execute git',
				stdout: result.stdout,
				stderr: result.stderr,
				exitCode: result.exitCode,
				gitErrorCode: getGitErrorCode(result.stderr),
				gitCommand: args[0]
			}));
		}

		return result;
	}

	spawn(args: string[], options: any = {}): cp.ChildProcess {
		if (!this.gitPath) {
			throw new Error('git could not be found in the system.');
		}

		if (!options) {
			options = {};
		}

		if (!options.stdio && !options.input) {
			options.stdio = ['ignore', null, null]; // Unless provided, ignore stdin and leave default streams for stdout and stderr
		}

		options.env = assign({}, process.env, this.env, options.env || {}, {
			VSCODE_GIT_COMMAND: args[0],
			LC_ALL: 'en_US.UTF-8',
			LANG: 'en_US.UTF-8'
		});

		if (options.log !== false) {
			this.log(`git ${args.join(' ')}\n`);
		}

		return cp.spawn(this.gitPath, args, options);
	}

	private log(output: string): void {
		this._onOutput.emit('log', output);
	}
}

export interface Commit {
	hash: string;
	message: string;
}

export class GitStatusParser {

	private lastRaw = '';
	private result: IFileStatus[] = [];

	get status(): IFileStatus[] {
		return this.result;
	}

	update(raw: string): void {
		let i = 0;
		let nextI: number | undefined;

		raw = this.lastRaw + raw;

		while ((nextI = this.parseEntry(raw, i)) !== undefined) {
			i = nextI;
		}

		this.lastRaw = raw.substr(i);
	}

	private parseEntry(raw: string, i: number): number | undefined {
		if (i + 4 >= raw.length) {
			return;
		}

		let lastIndex: number;
		const entry: IFileStatus = {
			x: raw.charAt(i++),
			y: raw.charAt(i++),
			rename: undefined,
			path: ''
		};

		// space
		i++;

		if (entry.x === 'R') {
			lastIndex = raw.indexOf('\0', i);

			if (lastIndex === -1) {
				return;
			}

			entry.rename = raw.substring(i, lastIndex);
			i = lastIndex + 1;
		}

		lastIndex = raw.indexOf('\0', i);

		if (lastIndex === -1) {
			return;
		}

		entry.path = raw.substring(i, lastIndex);

		// If path ends with slash, it must be a nested git repo
		if (entry.path[entry.path.length - 1] !== '/') {
			this.result.push(entry);
		}

		return lastIndex + 1;
	}
}

export class Repository {

	constructor(
		private _git: Git,
		private repositoryRoot: string
	) { }

	get git(): Git {
		return this._git;
	}

	get root(): string {
		return this.repositoryRoot;
	}

	// TODO@Joao: rename to exec
	async run(args: string[], options: any = {}): Promise<IExecutionResult> {
		return await this.git.exec(this.repositoryRoot, args, options);
	}

	stream(args: string[], options: any = {}): cp.ChildProcess {
		return this.git.stream(this.repositoryRoot, args, options);
	}

	spawn(args: string[], options: any = {}): cp.ChildProcess {
		return this.git.spawn(args, options);
	}

	async config(scope: string, key: string, value: any, options: any): Promise<string> {
		const args = ['config'];

		if (scope) {
			args.push('--' + scope);
		}

		args.push(key);

		if (value) {
			args.push(value);
		}

		const result = await this.run(args, options);
		return result.stdout;
	}

	async buffer(object: string, encoding: string = 'utf8'): Promise<string> {
		const child = this.stream(['show', object]);

		if (!child.stdout) {
			return Promise.reject<string>('Can\'t open file from git');
		}

		const { exitCode, stdout } = await exec(child, { encoding });

		if (exitCode) {
			return Promise.reject<string>(new GitError({
				message: 'Could not show object.',
				exitCode
			}));
		}

		return stdout;

		// TODO@joao
		// return new Promise((c, e) => {
		// detectMimesFromStream(child.stdout, null, (err, result) => {
		// 	if (err) {
		// 		e(err);
		// 	} else if (isBinaryMime(result.mimes)) {
		// 		e(<IFileOperationResult>{
		// 			message: localize('fileBinaryError', "File seems to be binary and cannot be opened as text"),
		// 			fileOperationResult: FileOperationResult.FILE_IS_BINARY
		// 		});
		// 	} else {
		// c(this.doBuffer(object));
		// 	}
		// });
		// });
	}

	async add(paths: string[]): Promise<void> {
		const args = ['add', '-A', '--'];

		if (paths && paths.length) {
			args.push.apply(args, paths);
		} else {
			args.push('.');
		}

		await this.run(args);
	}

	async stage(path: string, data: string): Promise<void> {
		const child = this.stream(['hash-object', '--stdin', '-w'], { stdio: [null, null, null] });
		child.stdin.end(data, 'utf8');

		const { exitCode, stdout } = await exec(child);

		if (exitCode) {
			throw new GitError({
				message: 'Could not hash object.',
				exitCode: exitCode
			});
		}

		await this.run(['update-index', '--cacheinfo', '100644', stdout, path]);
	}

	async checkout(treeish: string, paths: string[]): Promise<void> {
		const args = ['checkout', '-q'];

		if (treeish) {
			args.push(treeish);
		}

		if (paths && paths.length) {
			args.push('--');
			args.push.apply(args, paths);
		}

		try {
			await this.run(args);
		} catch (err) {
			if (/Please, commit your changes or stash them/.test(err.stderr || '')) {
				err.gitErrorCode = GitErrorCodes.DirtyWorkTree;
			}

			throw err;
		}
	}

	async commit(message: string, opts: { all?: boolean, amend?: boolean, signoff?: boolean } = Object.create(null)): Promise<void> {
		const args = ['commit', '--quiet', '--allow-empty-message', '--file', '-'];

		if (opts.all) {
			args.push('--all');
		}

		if (opts.amend) {
			args.push('--amend');
		}

		if (opts.signoff) {
			args.push('--signoff');
		}

		try {
			await this.run(args, { input: message || '' });
		} catch (commitErr) {
			if (/not possible because you have unmerged files/.test(commitErr.stderr || '')) {
				commitErr.gitErrorCode = GitErrorCodes.UnmergedChanges;
				throw commitErr;
			}

			try {
				await this.run(['config', '--get-all', 'user.name']);
			} catch (err) {
				err.gitErrorCode = GitErrorCodes.NoUserNameConfigured;
				throw err;
			}

			try {
				await this.run(['config', '--get-all', 'user.email']);
			} catch (err) {
				err.gitErrorCode = GitErrorCodes.NoUserEmailConfigured;
				throw err;
			}

			throw commitErr;
		}
	}

	async branch(name: string, checkout: boolean): Promise<void> {
		const args = checkout ? ['checkout', '-q', '-b', name] : ['branch', '-q', name];
		await this.run(args);
	}

	async deleteBranch(name: string, force?: boolean): Promise<void> {
		const args = ['branch', force ? '-D' : '-d', name];
		await this.run(args);
	}

	async merge(ref: string): Promise<void> {
		const args = ['merge', ref];

		try {
			await this.run(args);
		} catch (err) {
			if (/^CONFLICT /m.test(err.stdout || '')) {
				err.gitErrorCode = GitErrorCodes.Conflict;
			}

			throw err;
		}
	}

	async clean(paths: string[]): Promise<void> {
		const pathsByGroup = groupBy(paths, p => path.dirname(p));
		const groups = Object.keys(pathsByGroup).map(k => pathsByGroup[k]);
		const tasks = groups.map(paths => () => this.run(['clean', '-f', '-q', '--'].concat(paths)));

		for (let task of tasks) {
			await task();
		}
	}

	async undo(): Promise<void> {
		await this.run(['clean', '-fd']);

		try {
			await this.run(['checkout', '--', '.']);
		} catch (err) {
			if (/did not match any file\(s\) known to git\./.test(err.stderr || '')) {
				return;
			}

			throw err;
		}
	}

	async reset(treeish: string, hard: boolean = false): Promise<void> {
		const args = ['reset'];

		if (hard) {
			args.push('--hard');
		}

		args.push(treeish);

		await this.run(args);
	}

	async revertFiles(treeish: string, paths: string[]): Promise<void> {
		const result = await this.run(['branch']);
		let args: string[];

		// In case there are no branches, we must use rm --cached
		if (!result.stdout) {
			args = ['rm', '--cached', '-r', '--'];
		} else {
			args = ['reset', '-q', treeish, '--'];
		}

		if (paths && paths.length) {
			args.push.apply(args, paths);
		} else {
			args.push('.');
		}

		try {
			await this.run(args);
		} catch (err) {
			// In case there are merge conflicts to be resolved, git reset will output
			// some "needs merge" data. We try to get around that.
			if (/([^:]+: needs merge\n)+/m.test(err.stdout || '')) {
				return;
			}

			throw err;
		}
	}

	async fetch(): Promise<void> {
		try {
			await this.run(['fetch']);
		} catch (err) {
			if (/No remote repository specified\./.test(err.stderr || '')) {
				err.gitErrorCode = GitErrorCodes.NoRemoteRepositorySpecified;
			} else if (/Could not read from remote repository/.test(err.stderr || '')) {
				err.gitErrorCode = GitErrorCodes.RemoteConnectionError;
			}

			throw err;
		}
	}

<<<<<<< HEAD
	async pull(rebase?: boolean, remote?: string, name?: string): Promise<void> {
=======
	async pull(rebase?: boolean, remote?: string, branch?: string): Promise<void> {
>>>>>>> 53ce1b0b
		const args = ['pull'];

		if (rebase) {
			args.push('-r');
		}

<<<<<<< HEAD
		if (remote) {
			args.push(remote);
		}

		if (name) {
			args.push(name);
=======
		if (remote && branch) {
			args.push(remote);
			args.push(branch);
>>>>>>> 53ce1b0b
		}

		try {
			await this.run(args);
		} catch (err) {
			if (/^CONFLICT \([^)]+\): \b/m.test(err.stdout || '')) {
				err.gitErrorCode = GitErrorCodes.Conflict;
			} else if (/Please tell me who you are\./.test(err.stderr || '')) {
				err.gitErrorCode = GitErrorCodes.NoUserNameConfigured;
			} else if (/Could not read from remote repository/.test(err.stderr || '')) {
				err.gitErrorCode = GitErrorCodes.RemoteConnectionError;
			} else if (/Pull is not possible because you have unmerged files|Cannot pull with rebase: You have unstaged changes|Your local changes to the following files would be overwritten|Please, commit your changes before you can merge/.test(err.stderr)) {
				err.gitErrorCode = GitErrorCodes.DirtyWorkTree;
			}

			throw err;
		}
	}

	async push(remote?: string, name?: string, setUpstream: boolean = false): Promise<void> {
		const args = ['push'];

		if (setUpstream) {
			args.push('-u');
		}

		if (remote) {
			args.push(remote);
		}

		if (name) {
			args.push(name);
		}

		try {
			await this.run(args);
		} catch (err) {
			if (/^error: failed to push some refs to\b/m.test(err.stderr || '')) {
				err.gitErrorCode = GitErrorCodes.PushRejected;
			} else if (/Could not read from remote repository/.test(err.stderr || '')) {
				err.gitErrorCode = GitErrorCodes.RemoteConnectionError;
			}

			throw err;
		}
	}

	getStatus(limit = 5000): Promise<{ status: IFileStatus[]; didHitLimit: boolean; }> {
		return new Promise<{ status: IFileStatus[]; didHitLimit: boolean; }>((c, e) => {
			const parser = new GitStatusParser();
			const child = this.stream(['status', '-z', '-u']);

			const onExit = exitCode => {
				if (exitCode !== 0) {
					const stderr = stderrData.join('');
					return e(new GitError({
						message: 'Failed to execute git',
						stderr,
						exitCode,
						gitErrorCode: getGitErrorCode(stderr),
						gitCommand: 'status'
					}));
				}

				c({ status: parser.status, didHitLimit: false });
			};

			const onStdoutData = (raw: string) => {
				parser.update(raw);

				if (parser.status.length > 5000) {
					child.removeListener('exit', onExit);
					child.stdout.removeListener('data', onStdoutData);
					child.kill();

					c({ status: parser.status.slice(0, 5000), didHitLimit: true });
				}
			};

			child.stdout.setEncoding('utf8');
			child.stdout.on('data', onStdoutData);

			const stderrData: string[] = [];
			child.stderr.setEncoding('utf8');
			child.stderr.on('data', raw => stderrData.push(raw as string));

			child.on('error', e);
			child.on('exit', onExit);
		});
	}

	async getHEAD(): Promise<Ref> {
		try {
			const result = await this.run(['symbolic-ref', '--short', 'HEAD']);

			if (!result.stdout) {
				throw new Error('Not in a branch');
			}

			return { name: result.stdout.trim(), commit: void 0, type: RefType.Head };
		} catch (err) {
			const result = await this.run(['rev-parse', 'HEAD']);

			if (!result.stdout) {
				throw new Error('Error parsing HEAD');
			}

			return { name: void 0, commit: result.stdout.trim(), type: RefType.Head };
		}
	}

	async getRefs(): Promise<Ref[]> {
		const result = await this.run(['for-each-ref', '--format', '%(refname) %(objectname)']);

		const fn = (line): Ref | null => {
			let match: RegExpExecArray | null;

			if (match = /^refs\/heads\/([^ ]+) ([0-9a-f]{40})$/.exec(line)) {
				return { name: match[1], commit: match[2], type: RefType.Head };
			} else if (match = /^refs\/remotes\/([^/]+)\/([^ ]+) ([0-9a-f]{40})$/.exec(line)) {
				return { name: `${match[1]}/${match[2]}`, commit: match[3], type: RefType.RemoteHead, remote: match[1] };
			} else if (match = /^refs\/tags\/([^ ]+) ([0-9a-f]{40})$/.exec(line)) {
				return { name: match[1], commit: match[2], type: RefType.Tag };
			}

			return null;
		};

		return result.stdout.trim().split('\n')
			.filter(line => !!line)
			.map(fn)
			.filter(ref => !!ref) as Ref[];
	}

	async getRemotes(): Promise<Remote[]> {
		const result = await this.run(['remote', '--verbose']);
		const regex = /^([^\s]+)\s+([^\s]+)\s/;
		const rawRemotes = result.stdout.trim().split('\n')
			.filter(b => !!b)
			.map(line => regex.exec(line))
			.filter(g => !!g)
			.map((groups: RegExpExecArray) => ({ name: groups[1], url: groups[2] }));

		return uniqBy(rawRemotes, remote => remote.name);
	}

	async getBranch(name: string): Promise<Branch> {
		if (name === 'HEAD') {
			return this.getHEAD();
		}

		const result = await this.run(['rev-parse', name]);

		if (!result.stdout) {
			return Promise.reject<Branch>(new Error('No such branch'));
		}

		const commit = result.stdout.trim();

		try {
			const res2 = await this.run(['rev-parse', '--symbolic-full-name', '--abbrev-ref', name + '@{u}']);
			const upstream = res2.stdout.trim();

			const res3 = await this.run(['rev-list', '--left-right', name + '...' + upstream]);

			let ahead = 0, behind = 0;
			let i = 0;

			while (i < res3.stdout.length) {
				switch (res3.stdout.charAt(i)) {
					case '<': ahead++; break;
					case '>': behind++; break;
					default: i++; break;
				}

				while (res3.stdout.charAt(i++) !== '\n') { /* no-op */ }
			}

			return { name, type: RefType.Head, commit, upstream, ahead, behind };
		} catch (err) {
			return { name, type: RefType.Head, commit };
		}
	}

	async getCommitTemplate(): Promise<string> {
		try {
			const result = await this.run(['config', '--get', 'commit.template']);

			if (!result.stdout) {
				return '';
			}

			// https://github.com/git/git/blob/3a0f269e7c82aa3a87323cb7ae04ac5f129f036b/path.c#L612
			const homedir = os.homedir();
			let templatePath = result.stdout.trim()
				.replace(/^~([^\/]*)\//, (_, user) => `${user ? path.join(path.dirname(homedir), user) : homedir}/`);

			if (!path.isAbsolute(templatePath)) {
				templatePath = path.join(this.repositoryRoot, templatePath);
			}

			const raw = await readfile(templatePath, 'utf8');
			return raw.replace(/^\s*#.*$\n?/gm, '').trim();

		} catch (err) {
			return '';
		}
	}

	async getCommit(ref: string): Promise<Commit> {
		const result = await this.run(['show', '-s', '--format=%H\n%B', ref]);
		const match = /^([0-9a-f]{40})\n([^]*)$/m.exec(result.stdout.trim());

		if (!match) {
			return Promise.reject<Commit>('bad commit format');
		}

		return { hash: match[1], message: match[2] };
	}
}<|MERGE_RESOLUTION|>--- conflicted
+++ resolved
@@ -292,11 +292,7 @@
 	} else if (/branch '.+' is not fully merged/.test(stderr)) {
 		return GitErrorCodes.BranchNotFullyMerged;
 	} else if (/Couldn\'t find remote ref/.test(stderr)) {
-<<<<<<< HEAD
 		return GitErrorCodes.NoRemoteReference;
-=======
-		return GitErrorCodes.CantAccessRemote;
->>>>>>> 53ce1b0b
 	}
 
 	return void 0;
@@ -755,29 +751,16 @@
 		}
 	}
 
-<<<<<<< HEAD
-	async pull(rebase?: boolean, remote?: string, name?: string): Promise<void> {
-=======
 	async pull(rebase?: boolean, remote?: string, branch?: string): Promise<void> {
->>>>>>> 53ce1b0b
 		const args = ['pull'];
 
 		if (rebase) {
 			args.push('-r');
 		}
 
-<<<<<<< HEAD
-		if (remote) {
-			args.push(remote);
-		}
-
-		if (name) {
-			args.push(name);
-=======
 		if (remote && branch) {
 			args.push(remote);
 			args.push(branch);
->>>>>>> 53ce1b0b
 		}
 
 		try {
